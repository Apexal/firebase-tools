--- conflicted
+++ resolved
@@ -1235,13 +1235,8 @@
             .set({ Authorization: "Bearer owner" })
             .expect(200)
             .then((res) => {
-<<<<<<< HEAD
-              const md = res.body;
-              expect(md.downloadTokens.split(",").length).to.deep.equal(2);
-=======
               const metadata = res.body;
               expect(metadata.downloadTokens.split(",").length).to.deep.equal(2);
->>>>>>> 528b2939
             });
         });
 
@@ -1275,13 +1270,8 @@
             .set({ Authorization: "Bearer owner" })
             .expect(200)
             .then((res) => {
-<<<<<<< HEAD
-              const md = res.body;
-              expect(md.downloadTokens.split(",")).to.deep.equal([tokens[1]]);
-=======
               const metadata = res.body;
               expect(metadata.downloadTokens.split(",")).to.deep.equal([tokens[1]]);
->>>>>>> 528b2939
             });
         });
 
@@ -1299,15 +1289,9 @@
             .set({ Authorization: "Bearer owner" })
             .expect(200)
             .then((res) => {
-<<<<<<< HEAD
-              const md = res.body;
-              expect(md.downloadTokens.split(",").length).to.deep.equal(1);
-              expect(md.downloadTokens.split(",")).to.not.deep.equal([token]);
-=======
               const metadata = res.body;
               expect(metadata.downloadTokens.split(",").length).to.deep.equal(1);
               expect(metadata.downloadTokens.split(",")).to.not.deep.equal([token]);
->>>>>>> 528b2939
             });
         });
 
