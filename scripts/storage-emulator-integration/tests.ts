--- conflicted
+++ resolved
@@ -701,33 +701,12 @@
         it("should upload a file", async function (this) {
           this.timeout(TEST_SETUP_TIMEOUT);
 
-<<<<<<< HEAD
-          const uploadState = await page.evaluate((IMAGE_FILE_BASE64) => {
-            const auth = (window as any).auth as firebase.auth.Auth;
-
-            return auth
-              .signInAnonymously()
-              .then(() => {
-                return firebase
-                  .storage()
-                  .ref("testing/image.png")
-                  .putString(IMAGE_FILE_BASE64, "base64");
-              })
-              .then((task) => {
-                return task.state;
-              })
-              .catch((err) => {
-                throw err.message;
-              });
-          }, IMAGE_FILE_BASE64);
-=======
           const uploadState = await uploadText(
             page,
             "testing/image.png",
             IMAGE_FILE_BASE64,
             "base64"
           );
->>>>>>> 49c6273a
 
           expect(uploadState).to.equal("success");
         });
@@ -765,46 +744,6 @@
           });
         });
 
-<<<<<<< HEAD
-        it("should upload a file into a directory", async () => {
-          const uploadState = await page.evaluate((IMAGE_FILE_BASE64) => {
-            const auth = (window as any).auth as firebase.auth.Auth;
-
-            return auth
-              .signInAnonymously()
-              .then(() => {
-                return firebase
-                  .storage()
-                  .ref("testing/storage_ref/big/path/image.png")
-                  .putString(IMAGE_FILE_BASE64, "base64");
-              })
-              .then((task) => {
-                return task.state;
-              })
-              .catch((err) => {
-                throw err.message;
-              });
-          }, IMAGE_FILE_BASE64);
-
-          expect(uploadState).to.equal("success");
-        });
-
-        it("should upload a file using put", async () => {
-          const uploadState = await page.evaluate((IMAGE_FILE_BASE64) => {
-            const auth = (window as any).auth as firebase.auth.Auth;
-            const _file = new File([IMAGE_FILE_BASE64], "toUpload.txt");
-            return auth
-              .signInAnonymously()
-              .then(() => {
-                return firebase.storage().ref("testing/image_put.png").put(_file);
-              })
-              .then((task) => {
-                return task.state;
-              })
-              .catch((err) => {
-                throw err.message;
-              });
-=======
         it("should upload a file using put", async () => {
           const uploadState = await page.evaluate(async (IMAGE_FILE_BASE64) => {
             const task = await firebase
@@ -812,7 +751,6 @@
               .ref("testing/image_put.png")
               .put(new File([IMAGE_FILE_BASE64], "toUpload.txt"));
             return task.state;
->>>>>>> 49c6273a
           }, IMAGE_FILE_BASE64);
 
           expect(uploadState).to.equal("success");
@@ -820,19 +758,6 @@
 
         it("should upload a file with custom metadata", async () => {
           const uploadState = await page.evaluate(async (IMAGE_FILE_BASE64) => {
-<<<<<<< HEAD
-            const _file = new File([IMAGE_FILE_BASE64], "toUpload.txt");
-            try {
-              const task = await firebase
-                .storage()
-                .ref("upload/allowIfContentTypeImage.png")
-                .put(_file, { contentType: "image/blah" });
-              return task.state;
-            } catch (err: any) {
-              return err.message;
-            }
-          }, IMAGE_FILE_BASE64);
-=======
             const task = await firebase
               .storage()
               .ref("upload/allowIfContentTypeImage.png")
@@ -840,7 +765,6 @@
             return task.state;
           }, IMAGE_FILE_BASE64);
 
->>>>>>> 49c6273a
           expect(uploadState).to.equal("success");
         });
 
