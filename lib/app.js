--- conflicted
+++ resolved
@@ -50,7 +50,6 @@
   });
 }
 
-<<<<<<< HEAD
 function updateRules(settings, tokens) {
   return _when.promise(function(resolve, reject, notify) {
     auth.updateRules(settings.firebase,
@@ -72,7 +71,7 @@
     var redirects = settings.redirects || null;
     firebaseRef.child('hosting/path-redirects').child(settings.firebase).set(redirects, function(err) {
       if (err) {
-        console.log(chalk.red('Redirects Error') + ' - ' + err);
+        console.log(chalk.red('Settings Error') + ' - Incorrectly formatted "redirects" entry in the firebase.json');
         process.exit(1);
       }
       resolve();
@@ -85,7 +84,7 @@
     var rewrites = settings.rewrites || null;
     firebaseRef.child('hosting/rewrites').child(settings.firebase).set(rewrites, function(err) {
       if (err) {
-        console.log(chalk.red('Rewrites Error') + ' - ' + err);
+        console.log(chalk.red('Settings Error') + ' - Incorrectly formatted "rewrites" entry in the firebase.json');
         process.exit(1);
       }
       resolve();
@@ -98,7 +97,7 @@
     var headers = settings.headers || null;
     firebaseRef.child('hosting/headers').child(settings.firebase).set(headers, function(err) {
       if (err) {
-        console.log(chalk.red('Headers Error') + ' - ' + err);
+        console.log(chalk.red('Settings Error') + ' - Incorrectly formatted "headers" entry in the firebase.json');
         process.exit(1);
       }
       resolve();
@@ -150,7 +149,7 @@
       message = argv.message;
     }
 
-    upload.send(settings.firebase, settings['public'], settings.ignore || defaultSettings.ignore, directoryRef.name(), message, function(err, directory) {
+    upload.send(settings.firebase, settings['public'], settings.ignore, directoryRef.name(), message, function(err, directory) {
       if (err) {
         console.log(chalk.red('Deploy Error') + ' - Couldn\'t upload app');
         console.log(err);
@@ -158,7 +157,8 @@
       }
     });
   }
-=======
+}
+
 function getSettings(argv) {
   var settingsFile = path.resolve('./firebase.json');
   var settingsJSON, settings;
@@ -178,7 +178,6 @@
   util._extend(settings, argv);
 
   return settings;
->>>>>>> 4db6c14c
 }
 
 module.exports = {
@@ -506,22 +505,11 @@
                 .child(settings.firebase)
                 .push();
 
-<<<<<<< HEAD
         _when.join(updateRules(settings, tokens),
                    updateRedirects(firebaseRef, settings),
                    updateRewrites(firebaseRef, settings),
                    updateHeaders(firebaseRef, settings))
-          .done(uploadSite(settings, directoryRef, argv));
-=======
-          upload.send(settings.firebase, settings['public'], settings.ignore, directoryRef.name(), message, function(err, directory) {
-            if (err) {
-              console.log(chalk.red('Deploy Error') + ' - Couldn\'t upload app');
-              console.log(err);
-              process.exit(1);
-            }
-          });
-        });
->>>>>>> 4db6c14c
+             .done(uploadSite(settings, directoryRef, argv));
       });
     });
   },
