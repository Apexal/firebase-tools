import { expect } from "chai";
import * as sinon from "sinon";

import { FirebaseError } from "../../../error";
import * as fsutils from "../../../fsutils";
import * as validate from "../../../deploy/functions/validate";
import * as projectPath from "../../../projectPath";
import * as secretManager from "../../../gcp/secretManager";
import * as backend from "../../../deploy/functions/backend";
import { BEFORE_CREATE_EVENT, BEFORE_SIGN_IN_EVENT } from "../../../functions/events/v1";
import { resolveCpu } from "../../../deploy/functions/prepare";

describe("validate", () => {
  describe("functionsDirectoryExists", () => {
    const sandbox: sinon.SinonSandbox = sinon.createSandbox();
    let resolvePpathStub: sinon.SinonStub;
    let dirExistsStub: sinon.SinonStub;

    beforeEach(() => {
      resolvePpathStub = sandbox.stub(projectPath, "resolveProjectPath");
      dirExistsStub = sandbox.stub(fsutils, "dirExistsSync");
    });

    afterEach(() => {
      sandbox.restore();
    });

    it("should not throw error if functions directory is present", () => {
      resolvePpathStub.returns("some/path/to/project");
      dirExistsStub.returns(true);

      expect(() => {
        validate.functionsDirectoryExists("/cwd/sourceDirName", "/cwd");
      }).to.not.throw();
    });

    it("should throw error if the functions directory does not exist", () => {
      resolvePpathStub.returns("some/path/to/project");
      dirExistsStub.returns(false);

      expect(() => {
        validate.functionsDirectoryExists("/cwd/sourceDirName", "/cwd");
      }).to.throw(FirebaseError);
    });
  });

  describe("functionNamesAreValid", () => {
    it("should allow properly formatted function names", () => {
      const functions: any[] = [
        {
          id: "my-function-1",
        },
        {
          id: "my-function-2",
        },
      ];
      expect(() => {
        validate.functionIdsAreValid(functions);
      }).to.not.throw();
    });

    it("should throw error on improperly formatted function names", () => {
      const functions = [
        {
          id: "my-function-!@#$%",
          platform: "gcfv1",
        },
        {
          id: "my-function-!@#$!@#",
          platform: "gcfv1",
        },
      ];

      expect(() => {
        validate.functionIdsAreValid(functions);
      }).to.throw(FirebaseError);
    });

    it("should throw error if some function names are improperly formatted", () => {
      const functions = [
        {
          id: "my-function$%#",
          platform: "gcfv1",
        },
        {
          id: "my-function-2",
          platform: "gcfv2",
        },
      ];

      expect(() => {
        validate.functionIdsAreValid(functions);
      }).to.throw(FirebaseError);
    });

    // I think it should throw error here but it doesn't error on empty or even undefined functionNames.
    // TODO(b/131331234): fix this test when validation code path is fixed.
    it.skip("should throw error on empty function names", () => {
      const functions = [{ id: "", platform: "gcfv1" }];

      expect(() => {
        validate.functionIdsAreValid(functions);
      }).to.throw(FirebaseError);
    });

    it("should throw error on capital letters in v2 function names", () => {
      const functions = [{ id: "Hi", platform: "gcfv2" }];
      expect(() => {
        validate.functionIdsAreValid(functions);
      }).to.throw(FirebaseError);
    });

    it("should throw error on underscores in v2 function names", () => {
      const functions = [{ id: "o_O", platform: "gcfv2" }];
      expect(() => {
        validate.functionIdsAreValid(functions);
      }).to.throw(FirebaseError);
    });
  });

  describe("endpointsAreValid", () => {
    const ENDPOINT_BASE: backend.Endpoint = {
      platform: "gcfv2",
      id: "id",
      region: "us-east1",
      project: "project",
      entryPoint: "func",
      runtime: "nodejs16",
      httpsTrigger: {},
    };

    it("disallows concurrency for GCF gen 1", () => {
      const ep: backend.Endpoint = {
        ...ENDPOINT_BASE,
        platform: "gcfv1",
        availableMemoryMb: 256,
        concurrency: 2,
      };
      expect(() => validate.endpointsAreValid(backend.of(ep))).to.throw(/GCF gen 1/);
    });

    it("Disallows concurrency for low-CPU gen 2", () => {
      const ep: backend.Endpoint = {
        ...ENDPOINT_BASE,
        platform: "gcfv2",
        cpu: 1 / 6,
        concurrency: 2,
      };

      expect(() => validate.endpointsAreValid(backend.of(ep))).to.throw(
        /concurrent execution and less than one full CPU/
      );
    });

    it("Allows endpoints with no mem and no concurrency", () => {
      expect(() => validate.endpointsAreValid(backend.of(ENDPOINT_BASE))).to.not.throw();
    });

    it("Allows endpoints with mem and no concurrency", () => {
      const ep: backend.Endpoint = {
        ...ENDPOINT_BASE,
        availableMemoryMb: 256,
      };
      expect(() => validate.endpointsAreValid(backend.of(ep))).to.not.throw();
    });

    it("Allows explicitly one concurrent", () => {
      const ep: backend.Endpoint = {
        ...ENDPOINT_BASE,
        concurrency: 1,
      };
      expect(() => validate.endpointsAreValid(backend.of(ep))).to.not.throw();
    });

    it("Allows endpoints with enough mem and no concurrency", () => {
      for (const mem of [2 << 10, 4 << 10, 8 << 10] as backend.MemoryOptions[]) {
        const ep: backend.Endpoint = {
          ...ENDPOINT_BASE,
          availableMemoryMb: mem,
          cpu: "gcf_gen1",
        };
<<<<<<< HEAD
        expect(() => validate.endpointsAreValid(backend.of(ep))).to.not.throw();
=======
        resolveCpu(backend.of(ep));
        expect(() => validate.endpointsAreValid(backend.of(ep))).to.not.throw;
>>>>>>> c0f19a32
      }
    });

    it("Allows endpoints with enough mem and explicit concurrency", () => {
      for (const mem of [2 << 10, 4 << 10, 8 << 10] as backend.MemoryOptions[]) {
        const ep: backend.Endpoint = {
          ...ENDPOINT_BASE,
          availableMemoryMb: mem,
          cpu: "gcf_gen1",
          concurrency: 42,
        };
<<<<<<< HEAD
        expect(() => validate.endpointsAreValid(backend.of(ep))).to.not.throw();
=======
        resolveCpu(backend.of(ep));
        expect(() => validate.endpointsAreValid(backend.of(ep))).to.not.throw;
>>>>>>> c0f19a32
      }
    });

    it("disallows concurrency with too little memory (implicit)", () => {
      const ep: backend.Endpoint = {
        ...ENDPOINT_BASE,
        availableMemoryMb: 256,
        concurrency: 2,
        cpu: "gcf_gen1",
      };
      resolveCpu(backend.of(ep));
      expect(() => validate.endpointsAreValid(backend.of(ep))).to.throw(
        /concurrent execution and less than one full CPU/
      );
    });

    it("Disallows concurrency with too little cpu (explicit)", () => {
      const ep: backend.Endpoint = {
        ...ENDPOINT_BASE,
        concurrency: 2,
        cpu: 0.5,
      };
      expect(() => validate.endpointsAreValid(backend.of(ep))).to.throw(
        /concurrent execution and less than one full CPU/
      );
    });

    it("disallows multiple beforeCreate blocking", () => {
      const ep1: backend.Endpoint = {
        platform: "gcfv1",
        id: "id1",
        region: "us-east1",
        project: "project",
        entryPoint: "func1",
        runtime: "nodejs16",
        blockingTrigger: {
          eventType: BEFORE_CREATE_EVENT,
        },
      };
      const ep2: backend.Endpoint = {
        platform: "gcfv1",
        id: "id2",
        region: "us-east1",
        project: "project",
        entryPoint: "func2",
        runtime: "nodejs16",
        blockingTrigger: {
          eventType: BEFORE_CREATE_EVENT,
        },
      };

      expect(() => validate.endpointsAreValid(backend.of(ep1, ep2))).to.throw(
        `Can only create at most one Auth Blocking Trigger for ${BEFORE_CREATE_EVENT} events`
      );
    });

    it("disallows multiple beforeSignIn blocking", () => {
      const ep1: backend.Endpoint = {
        platform: "gcfv1",
        id: "id1",
        region: "us-east1",
        project: "project",
        entryPoint: "func1",
        runtime: "nodejs16",
        blockingTrigger: {
          eventType: BEFORE_SIGN_IN_EVENT,
        },
      };
      const ep2: backend.Endpoint = {
        platform: "gcfv1",
        id: "id2",
        region: "us-east1",
        project: "project",
        entryPoint: "func2",
        runtime: "nodejs16",
        blockingTrigger: {
          eventType: BEFORE_SIGN_IN_EVENT,
        },
      };

      expect(() => validate.endpointsAreValid(backend.of(ep1, ep2))).to.throw(
        `Can only create at most one Auth Blocking Trigger for ${BEFORE_SIGN_IN_EVENT} events`
      );
    });

    it("Allows valid blocking functions", () => {
      const ep1: backend.Endpoint = {
        platform: "gcfv1",
        id: "id1",
        region: "us-east1",
        project: "project",
        entryPoint: "func1",
        runtime: "nodejs16",
        blockingTrigger: {
          eventType: BEFORE_CREATE_EVENT,
          options: {
            accessToken: false,
            idToken: true,
          },
        },
      };
      const ep2: backend.Endpoint = {
        platform: "gcfv1",
        id: "id2",
        region: "us-east1",
        project: "project",
        entryPoint: "func2",
        runtime: "nodejs16",
        blockingTrigger: {
          eventType: BEFORE_SIGN_IN_EVENT,
          options: {
            accessToken: true,
          },
        },
      };
      const want: backend.Backend = {
        ...backend.of(ep1, ep2),
      };

      expect(() => validate.endpointsAreValid(want)).to.not.throw();
    });

    for (const cpu of [undefined, "gcf_gen1", 0.1, 0.5, 1, 2, 4, 6, 8] as const) {
      it(`does not throw for valid CPU ${cpu ?? "undefined"}`, () => {
        const want = backend.of({
          ...ENDPOINT_BASE,
          platform: "gcfv2",
          cpu,
        });
        expect(() => validate.endpointsAreValid(want)).to.not.throw();
      });
    }

    it("throws for gcfv1 with CPU", () => {
      const want = backend.of({
        ...ENDPOINT_BASE,
        platform: "gcfv1",
        cpu: 1,
      });
      expect(() => validate.endpointsAreValid(want)).to.throw();
    });

    it("throws for invalid CPU", () => {
      const want = backend.of({
        ...ENDPOINT_BASE,
        platform: "gcfv2",
        // Fractional CPU is only valid for <1
        cpu: 1.5,
      });
      expect(() => validate.endpointsAreValid(want)).to.throw();
    });
  });

  describe("endpointsAreUnqiue", () => {
    const ENDPOINT_BASE: backend.Endpoint = {
      platform: "gcfv2",
      id: "id",
      region: "us-east1",
      project: "project",
      entryPoint: "func",
      runtime: "nodejs16",
      httpsTrigger: {},
    };

    it("passes given unqiue ids", () => {
      const b1 = backend.of(
        { ...ENDPOINT_BASE, id: "i1", region: "r1" },
        { ...ENDPOINT_BASE, id: "i2", region: "r1" }
      );
      const b2 = backend.of(
        { ...ENDPOINT_BASE, id: "i3", region: "r2" },
        { ...ENDPOINT_BASE, id: "i4", region: "r2" }
      );
      expect(() => validate.endpointsAreUnique({ b1, b2 })).to.not.throw();
    });

    it("passes given unique id, region pairs", () => {
      const b1 = backend.of(
        { ...ENDPOINT_BASE, id: "i1", region: "r1" },
        { ...ENDPOINT_BASE, id: "i2", region: "r1" }
      );
      const b2 = backend.of(
        { ...ENDPOINT_BASE, id: "i1", region: "r2" },
        { ...ENDPOINT_BASE, id: "i2", region: "r2" }
      );
      expect(() => validate.endpointsAreUnique({ b1, b2 })).to.not.throw();
    });

    it("throws given non-unique id region pairs", () => {
      const b1 = backend.of({ ...ENDPOINT_BASE, id: "i1", region: "r1" });
      const b2 = backend.of({ ...ENDPOINT_BASE, id: "i1", region: "r1" });
      expect(() => validate.endpointsAreUnique({ b1, b2 })).to.throw(
        /projects\/project\/locations\/r1\/functions\/i1: b1,b2/
      );
    });

    it("throws given non-unique id region pairs across all codebases", () => {
      const b1 = backend.of({ ...ENDPOINT_BASE, id: "i1", region: "r1" });
      const b2 = backend.of({ ...ENDPOINT_BASE, id: "i1", region: "r1" });
      const b3 = backend.of({ ...ENDPOINT_BASE, id: "i1", region: "r1" });
      expect(() => validate.endpointsAreUnique({ b1, b2, b3 })).to.throw(
        /projects\/project\/locations\/r1\/functions\/i1: b1,b2,b3/
      );
    });

    it("throws given multiple conflicts", () => {
      const b1 = backend.of(
        { ...ENDPOINT_BASE, id: "i1", region: "r1" },
        { ...ENDPOINT_BASE, id: "i2", region: "r2" }
      );
      const b2 = backend.of({ ...ENDPOINT_BASE, id: "i1", region: "r1" });
      const b3 = backend.of({ ...ENDPOINT_BASE, id: "i2", region: "r2" });
      expect(() => validate.endpointsAreUnique({ b1, b2, b3 })).to.throw(/b1,b2.*b1,b3/s);
    });
  });

  describe("secretsAreValid", () => {
    const project = "project";

    const ENDPOINT_BASE: Omit<backend.Endpoint, "httpsTrigger"> = {
      project,
      platform: "gcfv2",
      id: "id",
      region: "region",
      entryPoint: "entry",
      runtime: "nodejs16",
    };
    const ENDPOINT: backend.Endpoint = {
      ...ENDPOINT_BASE,
      httpsTrigger: {},
    };

    const secret: secretManager.Secret = { projectId: project, name: "MY_SECRET" };

    let secretVersionStub: sinon.SinonStub;

    beforeEach(() => {
      secretVersionStub = sinon.stub(secretManager, "getSecretVersion").rejects("Unexpected call");
    });

    afterEach(() => {
      secretVersionStub.restore();
    });

    it("passes validation with empty backend", () => {
      expect(validate.secretsAreValid(project, backend.empty())).to.not.be.rejected;
    });

    it("passes validation with no secret env vars", () => {
      const b = backend.of({
        ...ENDPOINT,
        platform: "gcfv2",
      });
      expect(validate.secretsAreValid(project, b)).to.not.be.rejected;
    });

    it("fails validation given non-existent secret version", () => {
      secretVersionStub.rejects({ reason: "Secret version does not exist" });

      const b = backend.of({
        ...ENDPOINT,
        platform: "gcfv1",
        secretEnvironmentVariables: [
          {
            projectId: project,
            secret: "MY_SECRET",
            key: "MY_SECRET",
          },
        ],
      });
      expect(validate.secretsAreValid(project, b)).to.be.rejectedWith(
        FirebaseError,
        /Failed to validate secret version/
      );
    });

    it("fails validation given non-existent secret version", () => {
      secretVersionStub.rejects({ reason: "Secret version does not exist" });

      const b = backend.of({
        ...ENDPOINT,
        platform: "gcfv1",
        secretEnvironmentVariables: [
          {
            projectId: project,
            secret: "MY_SECRET",
            key: "MY_SECRET",
          },
        ],
      });
      expect(validate.secretsAreValid(project, b)).to.be.rejectedWith(
        FirebaseError,
        /Failed to validate secret versions/
      );
    });

    it("fails validation given disabled secret version", () => {
      secretVersionStub.resolves({
        secret,
        versionId: "1",
        state: "DISABLED",
      });

      const b = backend.of({
        ...ENDPOINT,
        platform: "gcfv1",
        secretEnvironmentVariables: [
          {
            projectId: project,
            secret: "MY_SECRET",
            key: "MY_SECRET",
          },
        ],
      });
      expect(validate.secretsAreValid(project, b)).to.be.rejectedWith(
        FirebaseError,
        /Failed to validate secret versions/
      );
    });

    it("passes validation and resolves latest version given valid secret config", async () => {
      secretVersionStub.withArgs(project, secret.name, "latest").resolves({
        secret,
        versionId: "2",
        state: "ENABLED",
      });

      for (const platform of ["gcfv1" as const, "gcfv2" as const]) {
        const b = backend.of({
          ...ENDPOINT,
          platform,
          secretEnvironmentVariables: [
            {
              projectId: project,
              secret: "MY_SECRET",
              key: "MY_SECRET",
            },
          ],
        });

        await validate.secretsAreValid(project, b);
        expect(backend.allEndpoints(b)[0].secretEnvironmentVariables![0].version).to.equal("2");
      }
    });
  });
});<|MERGE_RESOLUTION|>--- conflicted
+++ resolved
@@ -179,12 +179,8 @@
           availableMemoryMb: mem,
           cpu: "gcf_gen1",
         };
-<<<<<<< HEAD
-        expect(() => validate.endpointsAreValid(backend.of(ep))).to.not.throw();
-=======
         resolveCpu(backend.of(ep));
         expect(() => validate.endpointsAreValid(backend.of(ep))).to.not.throw;
->>>>>>> c0f19a32
       }
     });
 
@@ -196,12 +192,8 @@
           cpu: "gcf_gen1",
           concurrency: 42,
         };
-<<<<<<< HEAD
-        expect(() => validate.endpointsAreValid(backend.of(ep))).to.not.throw();
-=======
         resolveCpu(backend.of(ep));
         expect(() => validate.endpointsAreValid(backend.of(ep))).to.not.throw;
->>>>>>> c0f19a32
       }
     });
 
