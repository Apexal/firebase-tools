--- conflicted
+++ resolved
@@ -345,8 +345,6 @@
       expect(helper.targetCodebases(config, filters)).to.have.members(["default"]);
     });
 
-<<<<<<< HEAD
-=======
     it("correctly deals with duplicate entries", () => {
       const filters: EndpointFilter[] = [
         {
@@ -359,7 +357,6 @@
       expect(helper.targetCodebases(config, filters)).to.have.members(["default"]);
     });
 
->>>>>>> 35dd3a9b
     it("returns all codebases given filter without codebase specified", () => {
       const filters: EndpointFilter[] = [
         {
@@ -370,11 +367,7 @@
     });
   });
 
-<<<<<<< HEAD
-  describe("groupByCodebase", () => {
-=======
   describe("groupEndpointsByCodebase", () => {
->>>>>>> 35dd3a9b
     function endpointsOf(b: backend.Backend): string[] {
       return backend.allEndpoints(b).map((e) => backend.functionName(e));
     }
@@ -398,11 +391,7 @@
         { ...ENDPOINT, id: "orphan", codebase: "orphan" }
       );
 
-<<<<<<< HEAD
-      const got = helper.groupByCodebase(wantBackends, haveBackend);
-=======
       const got = helper.groupEndpointsByCodebase(wantBackends, backend.allEndpoints(haveBackend));
->>>>>>> 35dd3a9b
       for (const codebase of Object.keys(got)) {
         expect(endpointsOf(got[codebase])).to.have.members(endpointsOf(wantBackends[codebase]));
       }
@@ -427,11 +416,7 @@
         { ...ENDPOINT, id: "orphan", codebase: "orphan" }
       );
 
-<<<<<<< HEAD
-      let got = helper.groupByCodebase(wantBackends, haveBackend);
-=======
       let got = helper.groupEndpointsByCodebase(wantBackends, backend.allEndpoints(haveBackend));
->>>>>>> 35dd3a9b
       for (const codebase of Object.keys(got)) {
         expect(endpointsOf(got[codebase])).to.have.members(endpointsOf(wantBackends[codebase]));
       }
@@ -444,11 +429,7 @@
         { ...ENDPOINT, id: "cb-1", codebase: "default" },
         { ...ENDPOINT, id: "orphan", codebase: "orphan" }
       );
-<<<<<<< HEAD
-      got = helper.groupByCodebase(wantBackends, haveBackend);
-=======
       got = helper.groupEndpointsByCodebase(wantBackends, backend.allEndpoints(haveBackend));
->>>>>>> 35dd3a9b
       for (const codebase of Object.keys(got)) {
         expect(endpointsOf(got[codebase])).to.have.members(endpointsOf(wantBackends[codebase]));
       }
