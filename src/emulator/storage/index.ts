import { tmpdir } from "os";
import * as utils from "../../utils";
import { Constants } from "../constants";
import { EmulatorInfo, EmulatorInstance, Emulators } from "../types";
import { createApp } from "./server";
import { StorageLayer, StoredFile } from "./files";
import { EmulatorLogger } from "../emulatorLogger";
import { createStorageRulesManager, StorageRulesManager } from "./rules/manager";
import { StorageRulesRuntime } from "./rules/runtime";
import { SourceFile } from "./rules/types";
import express = require("express");
import {
  getAdminCredentialValidator,
  getAdminOnlyRulesValidator,
  getRulesValidator,
  RulesValidator,
} from "./rules/utils";
import { Persistence } from "./persistence";
import { UploadService } from "./upload";
import { CloudStorageBucketMetadata } from "./metadata";
import { StorageCloudFunctions } from "./cloudFunctions";

export type RulesConfig = {
  resource: string;
  rules: SourceFile;
};

export interface StorageEmulatorArgs {
  projectId: string;
  port?: number;
  host?: string;

  // Either a single set of rules to be applied to all resources or a mapping of resource to rules
  rules: SourceFile | RulesConfig[];

  auto_download?: boolean;
}

export class StorageEmulator implements EmulatorInstance {
  private destroyServer?: () => Promise<void>;
  private _app?: express.Express;

  private _logger = EmulatorLogger.forEmulator(Emulators.STORAGE);
  private _rulesRuntime: StorageRulesRuntime;
  private _rulesManager: StorageRulesManager;
  private _files: Map<string, StoredFile> = new Map();
  private _buckets: Map<string, CloudStorageBucketMetadata> = new Map();
  private _cloudFunctions: StorageCloudFunctions;
  private _persistence: Persistence;
  private _uploadService: UploadService;
  private _storageLayer: StorageLayer;
  /** StorageLayer that validates requests solely based on admin credentials.  */
  private _adminStorageLayer: StorageLayer;

  constructor(private args: StorageEmulatorArgs) {
    this._rulesRuntime = new StorageRulesRuntime();
<<<<<<< HEAD
    this._rulesManager = new StorageRulesManager(this._rulesRuntime);
    this._cloudFunctions = new StorageCloudFunctions(args.projectId);
    this._persistence = new Persistence(this.getPersistenceTmpDir());
=======
    this._rulesManager = createStorageRulesManager(this.args.rules, this._rulesRuntime);
    this._persistence = new Persistence(this.getPersistenceTmpDir());
    this._storageLayer = new StorageLayer(
      args.projectId,
      getRulesValidator((resource: string) => this._rulesManager.getRuleset(resource)),
      getAdminCredentialValidator(),
      this._persistence
    );
>>>>>>> fa8a448c
    this._uploadService = new UploadService(this._persistence);

    const createStorageLayer = (rulesValidator: RulesValidator): StorageLayer => {
      return new StorageLayer(
        args.projectId,
        this._files,
        this._buckets,
        rulesValidator,
        getAdminCredentialValidator(),
        this._persistence,
        this._cloudFunctions
      );
    };
    this._storageLayer = createStorageLayer(getRulesValidator(() => this.rules));
    this._adminStorageLayer = createStorageLayer(getAdminOnlyRulesValidator());
  }

  get storageLayer(): StorageLayer {
    return this._storageLayer;
  }

  get adminStorageLayer(): StorageLayer {
    return this._adminStorageLayer;
  }

  get uploadService(): UploadService {
    return this._uploadService;
  }

  get rulesManager(): StorageRulesManager {
    return this._rulesManager;
  }

  get logger(): EmulatorLogger {
    return this._logger;
  }

  reset(): void {
    this._files.clear();
    this._buckets.clear();
    this._persistence.reset(this.getPersistenceTmpDir());
    this._uploadService.reset();
  }

  async start(): Promise<void> {
    const { host, port } = this.getInfo();
    await this._rulesRuntime.start(this.args.auto_download);
    await this._rulesManager.start();
    this._app = await createApp(this.args.projectId, this);
    const server = this._app.listen(port, host);
    this.destroyServer = utils.createDestroyer(server);
  }

  async connect(): Promise<void> {
    // No-op
  }

  async stop(): Promise<void> {
    await this._persistence.deleteAll();
    await this._rulesManager.stop();
    return this.destroyServer ? this.destroyServer() : Promise.resolve();
  }

  getInfo(): EmulatorInfo {
    const host = this.args.host || Constants.getDefaultHost(Emulators.STORAGE);
    const port = this.args.port || Constants.getDefaultPort(Emulators.STORAGE);

    return {
      name: this.getName(),
      host,
      port,
    };
  }

  getName(): Emulators {
    return Emulators.STORAGE;
  }

  getApp(): express.Express {
    return this._app!;
  }

  private getPersistenceTmpDir(): string {
    return `${tmpdir()}/firebase/storage/blobs`;
  }
}<|MERGE_RESOLUTION|>--- conflicted
+++ resolved
@@ -54,20 +54,9 @@
 
   constructor(private args: StorageEmulatorArgs) {
     this._rulesRuntime = new StorageRulesRuntime();
-<<<<<<< HEAD
-    this._rulesManager = new StorageRulesManager(this._rulesRuntime);
+    this._rulesManager = createStorageRulesManager(this.args.rules, this._rulesRuntime);
     this._cloudFunctions = new StorageCloudFunctions(args.projectId);
     this._persistence = new Persistence(this.getPersistenceTmpDir());
-=======
-    this._rulesManager = createStorageRulesManager(this.args.rules, this._rulesRuntime);
-    this._persistence = new Persistence(this.getPersistenceTmpDir());
-    this._storageLayer = new StorageLayer(
-      args.projectId,
-      getRulesValidator((resource: string) => this._rulesManager.getRuleset(resource)),
-      getAdminCredentialValidator(),
-      this._persistence
-    );
->>>>>>> fa8a448c
     this._uploadService = new UploadService(this._persistence);
 
     const createStorageLayer = (rulesValidator: RulesValidator): StorageLayer => {
@@ -81,7 +70,9 @@
         this._cloudFunctions
       );
     };
-    this._storageLayer = createStorageLayer(getRulesValidator(() => this.rules));
+    this._storageLayer = createStorageLayer(
+      getRulesValidator((resource: string) => this._rulesManager.getRuleset(resource))
+    );
     this._adminStorageLayer = createStorageLayer(getAdminOnlyRulesValidator());
   }
 
