import { Router } from "express";
import { gunzipSync } from "zlib";
import { Emulators } from "../../types";
import {
  CloudStorageObjectAccessControlMetadata,
  CloudStorageObjectMetadata,
  StoredFileMetadata,
} from "../metadata";
import { EmulatorRegistry } from "../../registry";
import { StorageEmulator } from "../index";
import { EmulatorLogger } from "../../emulatorLogger";
import { StorageLayer } from "../files";
import type { Request, Response } from "express";
import { parseObjectUploadMultipartRequest } from "../multipart";
<<<<<<< HEAD
import { Upload, UploadNotActiveError } from "../upload";
import { ForbiddenError, NotFoundError } from "../errors";
=======
>>>>>>> fa667f8a

/**
 * @param emulator
 * @param storage
 */
export function createCloudEndpoints(emulator: StorageEmulator): Router {
  // eslint-disable-next-line new-cap
  const gcloudStorageAPI = Router();
  const { storageLayer, uploadService } = emulator;

  // Automatically create a bucket for any route which uses a bucket
  gcloudStorageAPI.use(/.*\/b\/(.+?)\/.*/, (req, res, next) => {
    storageLayer.createBucket(req.params[0]);
    next();
  });

  gcloudStorageAPI.get("/b", async (req, res) => {
    res.json({
      kind: "storage#buckets",
      items: await storageLayer.listBuckets(),
    });
  });

  gcloudStorageAPI.get(
    ["/b/:bucketId/o/:objectId", "/download/storage/v1/b/:bucketId/o/:objectId"],
    (req, res) => {
      const md = storageLayer.getMetadata(req.params.bucketId, req.params.objectId);

      if (!md) {
        res.sendStatus(404);
        return;
      }

      if (req.query.alt === "media") {
        return sendFileBytes(md, storageLayer, req, res);
      }

      const outgoingMd = new CloudStorageObjectMetadata(md);

      res.json(outgoingMd).status(200).send();
      return;
    }
  );

  gcloudStorageAPI.patch("/b/:bucketId/o/:objectId", (req, res) => {
    const md = storageLayer.getMetadata(req.params.bucketId, req.params.objectId);

    if (!md) {
      res.sendStatus(404);
      return;
    }

    md.update(req.body);

    const outgoingMetadata = new CloudStorageObjectMetadata(md);
    res.json(outgoingMetadata).status(200).send();
    return;
  });

  gcloudStorageAPI.get("/b/:bucketId/o", (req, res) => {
    // TODO validate that all query params are single strings and are not repeated.
    let maxRes = undefined;
    if (req.query.maxResults) {
      maxRes = +req.query.maxResults.toString();
    }
    const delimiter = req.query.delimiter ? req.query.delimiter.toString() : "/";
    const pageToken = req.query.pageToken ? req.query.pageToken.toString() : undefined;
    const prefix = req.query.prefix ? req.query.prefix.toString() : "";

    const listResult = storageLayer.listItems(
      req.params.bucketId,
      prefix,
      delimiter,
      pageToken,
      maxRes
    );

    res.json(listResult);
  });

  gcloudStorageAPI.delete("/b/:bucketId/o/:objectId", (req, res) => {
    const md = storageLayer.getMetadata(req.params.bucketId, req.params.objectId);

    if (!md) {
      res.sendStatus(404);
      return;
    }

    storageLayer.deleteFile(req.params.bucketId, req.params.objectId);
    res.status(200).send();
  });

<<<<<<< HEAD
  const reqBodyToBuffer = async (req: Request) => {
=======
  const reqBodyToBuffer = async (req: Request): Promise<Buffer> => {
>>>>>>> fa667f8a
    if (req.body instanceof Buffer) {
      return Buffer.from(req.body);
    }
    const bufs: Buffer[] = [];
    req.on("data", (data) => {
      bufs.push(data);
    });
    await new Promise<void>((resolve) => {
      req.on("end", () => {
        resolve();
      });
    });
    return Buffer.concat(bufs);
  };
<<<<<<< HEAD

  gcloudStorageAPI.put("/upload/storage/v1/b/:bucketId/o", async (req, res) => {
    if (!req.query.upload_id) {
=======

  gcloudStorageAPI.put("/upload/storage/v1/b/:bucketId/o", async (req, res) => {
    if (!req.query.upload_id) {
      res.sendStatus(400);
      return;
    }

    const uploadId = req.query.upload_id.toString();

    const upload = storageLayer.uploadBytes(uploadId, await reqBodyToBuffer(req));
    if (!upload) {
>>>>>>> fa667f8a
      res.sendStatus(400);
      return;
    }

    const uploadId = req.query.upload_id.toString();
    let upload: Upload;
    try {
      uploadService.continueResumableUpload(uploadId, await reqBodyToBuffer(req));
      upload = uploadService.finalizeResumableUpload(uploadId);
    } catch (err) {
      if (err instanceof NotFoundError) {
        return res.sendStatus(404);
      } else if (err instanceof UploadNotActiveError) {
        return res.sendStatus(400);
      }
      throw err;
    }

    let metadata: StoredFileMetadata;
    try {
      metadata = await storageLayer.handleUploadObject(upload, /* skipAuth = */ true);
    } catch (err) {
      if (err instanceof ForbiddenError) {
        throw new Error("Request failed unexpectedly due to Firebase Rules.");
      }
      throw err;
    }
    return res.send(200).json(new CloudStorageObjectMetadata(metadata));
  });

  gcloudStorageAPI.post("/b/:bucketId/o/:objectId/acl", (req, res) => {
    // TODO(abehaskins) Link to a doc with more info
    EmulatorLogger.forEmulator(Emulators.STORAGE).log(
      "WARN_ONCE",
      "Cloud Storage ACLs are not supported in the Storage Emulator. All related methods will succeed, but have no effect."
    );
    const md = storageLayer.getMetadata(req.params.bucketId, req.params.objectId);

    if (!md) {
      res.sendStatus(404);
      return;
    }

    // We do an empty update to step metageneration forward;
    md.update({});

    res
      .json({
        kind: "storage#objectAccessControl",
        object: md.name,
        id: `${req.params.bucketId}/${md.name}/${md.generation}/allUsers`,
        selfLink: `http://${EmulatorRegistry.getInfo(Emulators.STORAGE)?.host}:${
          EmulatorRegistry.getInfo(Emulators.STORAGE)?.port
        }/storage/v1/b/${md.bucket}/o/${encodeURIComponent(md.name)}/acl/allUsers`,
        bucket: md.bucket,
        entity: req.body.entity,
        role: req.body.role,
        etag: "someEtag",
        generation: md.generation.toString(),
      } as CloudStorageObjectAccessControlMetadata)
      .status(200);
  });

  gcloudStorageAPI.post("/upload/storage/v1/b/:bucketId/o", async (req, res) => {
    if (!req.query.name) {
      res.sendStatus(400);
      return;
    }
    let name = req.query.name.toString();

    if (name.startsWith("/")) {
      name = name.slice(1);
    }

    const contentTypeHeader = req.header("content-type") || req.header("x-upload-content-type");

    if (!contentTypeHeader) {
<<<<<<< HEAD
      return res.sendStatus(400);
=======
      res.sendStatus(400);
      return;
>>>>>>> fa667f8a
    }
    if (req.query.uploadType === "resumable") {
<<<<<<< HEAD
=======
      const upload = storageLayer.startUpload(
        req.params.bucketId,
        name,
        contentTypeHeader,
        req.body
      );
>>>>>>> fa667f8a
      const emulatorInfo = EmulatorRegistry.getInfo(Emulators.STORAGE);
      if (emulatorInfo === undefined) {
        return res.sendStatus(500);
      }
      const upload = uploadService.startResumableUpload({
        bucketId: req.params.bucketId,
        objectId: name,
        metadataRaw: JSON.stringify(req.body),
        contentType: contentTypeHeader,
        authorization: req.header("authorization"),
      });

      const { host, port } = emulatorInfo;
      const uploadUrl = `http://${host}:${port}/upload/storage/v1/b/${req.params.bucketId}/o?name=${name}&uploadType=resumable&upload_id=${upload.id}`;
      return res.header("location", uploadUrl).sendStatus(200);
    }

    // Multipart upload
    let metadataRaw: string;
    let dataRaw: Buffer;
    try {
      ({ metadataRaw, dataRaw } = parseObjectUploadMultipartRequest(
        contentTypeHeader!,
        await reqBodyToBuffer(req)
      ));
    } catch (err) {
<<<<<<< HEAD
      return res.status(400).json({
        error: {
          code: 400,
          message: err,
        },
      });
    }

    const upload = uploadService.multipartUpload({
      bucketId: req.params.bucketId,
      objectId: name,
      metadataRaw: metadataRaw,
      dataRaw: dataRaw,
      authorization: req.header("authorization"),
    });
    let metadata: StoredFileMetadata;
    try {
      metadata = await storageLayer.handleUploadObject(upload, /* skipAuth = */ true);
    } catch (err) {
      if (err instanceof ForbiddenError) {
        throw new Error("Request failed unexpectedly due to Firebase Rules.");
      }
      throw err;
    }

    return res.status(200).json(new CloudStorageObjectMetadata(metadata));
=======
      if (err instanceof Error) {
        return res.status(400).json({
          error: {
            code: 400,
            message: err.toString(),
          },
        });
      }
      throw err;
    }
    const incomingMetadata = JSON.parse(metadataRaw)!;
    const storedMetadata = storageLayer.oneShotUpload(
      req.params.bucketId,
      name,
      incomingMetadata.contentType!,
      incomingMetadata,
      dataRaw
    );
    if (!storedMetadata) {
      res.sendStatus(400);
      return;
    }

    res.status(200).json(new CloudStorageObjectMetadata(storedMetadata)).send();
    return;
>>>>>>> fa667f8a
  });

  gcloudStorageAPI.get("/:bucketId/:objectId(**)", (req, res) => {
    const md = storageLayer.getMetadata(req.params.bucketId, req.params.objectId);

    if (!md) {
      res.sendStatus(404);
      return;
    }

    return sendFileBytes(md, storageLayer, req, res);
  });

  gcloudStorageAPI.all("/**", (req, res) => {
    if (process.env.STORAGE_EMULATOR_DEBUG) {
      console.table(req.headers);
      console.log(req.method, req.url);
      res.json("endpoint not implemented");
    } else {
      res.sendStatus(501);
    }
  });

  return gcloudStorageAPI;
}

function sendFileBytes(
  md: StoredFileMetadata,
  storageLayer: StorageLayer,
  req: Request,
  res: Response
) {
  let data = storageLayer.getBytes(req.params.bucketId, req.params.objectId);
  if (!data) {
    res.sendStatus(404);
    return;
  }

  const isGZipped = md.contentEncoding === "gzip";
  if (isGZipped) {
    data = gunzipSync(data);
  }

  res.setHeader("Accept-Ranges", "bytes");
  res.setHeader("Content-Type", md.contentType);
  res.setHeader("Content-Disposition", md.contentDisposition);
  res.setHeader("Content-Encoding", "identity");

  const byteRange = [...(req.header("range") || "").split("bytes="), "", ""];

  const [rangeStart, rangeEnd] = byteRange[1].split("-");

  if (rangeStart) {
    const range = {
      start: parseInt(rangeStart),
      end: rangeEnd ? parseInt(rangeEnd) : data.byteLength,
    };
    res.setHeader("Content-Range", `bytes ${range.start}-${range.end - 1}/${data.byteLength}`);
    res.status(206).end(data.slice(range.start, range.end));
  } else {
    res.end(data);
  }
  return;
}<|MERGE_RESOLUTION|>--- conflicted
+++ resolved
@@ -12,11 +12,8 @@
 import { StorageLayer } from "../files";
 import type { Request, Response } from "express";
 import { parseObjectUploadMultipartRequest } from "../multipart";
-<<<<<<< HEAD
 import { Upload, UploadNotActiveError } from "../upload";
 import { ForbiddenError, NotFoundError } from "../errors";
-=======
->>>>>>> fa667f8a
 
 /**
  * @param emulator
@@ -109,11 +106,7 @@
     res.status(200).send();
   });
 
-<<<<<<< HEAD
-  const reqBodyToBuffer = async (req: Request) => {
-=======
   const reqBodyToBuffer = async (req: Request): Promise<Buffer> => {
->>>>>>> fa667f8a
     if (req.body instanceof Buffer) {
       return Buffer.from(req.body);
     }
@@ -128,23 +121,9 @@
     });
     return Buffer.concat(bufs);
   };
-<<<<<<< HEAD
 
   gcloudStorageAPI.put("/upload/storage/v1/b/:bucketId/o", async (req, res) => {
     if (!req.query.upload_id) {
-=======
-
-  gcloudStorageAPI.put("/upload/storage/v1/b/:bucketId/o", async (req, res) => {
-    if (!req.query.upload_id) {
-      res.sendStatus(400);
-      return;
-    }
-
-    const uploadId = req.query.upload_id.toString();
-
-    const upload = storageLayer.uploadBytes(uploadId, await reqBodyToBuffer(req));
-    if (!upload) {
->>>>>>> fa667f8a
       res.sendStatus(400);
       return;
     }
@@ -222,23 +201,9 @@
     const contentTypeHeader = req.header("content-type") || req.header("x-upload-content-type");
 
     if (!contentTypeHeader) {
-<<<<<<< HEAD
       return res.sendStatus(400);
-=======
-      res.sendStatus(400);
-      return;
->>>>>>> fa667f8a
     }
     if (req.query.uploadType === "resumable") {
-<<<<<<< HEAD
-=======
-      const upload = storageLayer.startUpload(
-        req.params.bucketId,
-        name,
-        contentTypeHeader,
-        req.body
-      );
->>>>>>> fa667f8a
       const emulatorInfo = EmulatorRegistry.getInfo(Emulators.STORAGE);
       if (emulatorInfo === undefined) {
         return res.sendStatus(500);
@@ -265,7 +230,6 @@
         await reqBodyToBuffer(req)
       ));
     } catch (err) {
-<<<<<<< HEAD
       return res.status(400).json({
         error: {
           code: 400,
@@ -292,33 +256,6 @@
     }
 
     return res.status(200).json(new CloudStorageObjectMetadata(metadata));
-=======
-      if (err instanceof Error) {
-        return res.status(400).json({
-          error: {
-            code: 400,
-            message: err.toString(),
-          },
-        });
-      }
-      throw err;
-    }
-    const incomingMetadata = JSON.parse(metadataRaw)!;
-    const storedMetadata = storageLayer.oneShotUpload(
-      req.params.bucketId,
-      name,
-      incomingMetadata.contentType!,
-      incomingMetadata,
-      dataRaw
-    );
-    if (!storedMetadata) {
-      res.sendStatus(400);
-      return;
-    }
-
-    res.status(200).json(new CloudStorageObjectMetadata(storedMetadata)).send();
-    return;
->>>>>>> fa667f8a
   });
 
   gcloudStorageAPI.get("/:bucketId/:objectId(**)", (req, res) => {
