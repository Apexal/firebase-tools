import { EmulatorLogger } from "../../emulatorLogger";
import { Emulators } from "../../types";
import { gunzipSync } from "zlib";
import { OutgoingFirebaseMetadata, RulesResourceMetadata, StoredFileMetadata } from "../metadata";
import * as mime from "mime";
import { Request, Response, Router } from "express";
import { StorageEmulator } from "../index";
import { EmulatorRegistry } from "../../registry";
import { RulesetOperationMethod } from "../rules/types";
<<<<<<< HEAD
import { isPermitted } from "../rules/utils";
import { NotFoundError, ForbiddenError } from "../errors";
=======
import { parseObjectUploadMultipartRequest } from "../multipart";

async function isPermitted(opts: {
  ruleset?: StorageRulesetInstance;
  file: {
    before?: RulesResourceMetadata;
    after?: RulesResourceMetadata;
  };
  path: string;
  method: RulesetOperationMethod;
  authorization?: string;
}): Promise<boolean> {
  if (!opts.ruleset) {
    EmulatorLogger.forEmulator(Emulators.STORAGE).log(
      "WARN",
      `Can not process SDK request with no loaded ruleset`
    );
    return false;
  }

  // Skip auth for UI
  if (["Bearer owner", "Firebase owner"].includes(opts.authorization || "")) {
    return true;
  }

  const { permitted, issues } = await opts.ruleset.verify({
    method: opts.method,
    path: opts.path,
    file: opts.file,
    token: opts.authorization ? opts.authorization.split(" ")[1] : undefined,
  });

  if (issues.exist()) {
    issues.all.forEach((warningOrError) => {
      EmulatorLogger.forEmulator(Emulators.STORAGE).log("WARN", warningOrError);
    });
  }

  return !!permitted;
}
>>>>>>> 2cb49eae

/**
 * @param emulator
 */
export function createFirebaseEndpoints(emulator: StorageEmulator): Router {
  // eslint-disable-next-line new-cap
  const firebaseStorageAPI = Router();
  const { storageLayer } = emulator;

  if (process.env.STORAGE_EMULATOR_DEBUG) {
    firebaseStorageAPI.use((req, res, next) => {
      console.log("--------------INCOMING REQUEST--------------");
      console.log(`${req.method.toUpperCase()} ${req.path}`);
      console.log("-- query:");
      console.log(JSON.stringify(req.query, undefined, 2));
      console.log("-- headers:");
      console.log(JSON.stringify(req.headers, undefined, 2));
      console.log("-- body:");

      if (req.body instanceof Buffer) {
        console.log(`Buffer of ${req.body.length}`);
      } else if (req.body) {
        console.log(req.body);
      } else {
        console.log("Empty body (could be stream)");
      }

      const resJson = res.json.bind(res);
      res.json = (...args: any[]) => {
        console.log("-- response:");
        args.forEach((data) => console.log(JSON.stringify(data, undefined, 2)));

        return resJson.call(res, ...args);
      };

      const resSendStatus = res.sendStatus.bind(res);
      res.sendStatus = (status) => {
        console.log("-- response status:");
        console.log(status);

        return resSendStatus.call(res, status);
      };

      const resStatus = res.status.bind(res);
      res.status = (status) => {
        console.log("-- response status:");
        console.log(status);

        return resStatus.call(res, status);
      };

      next();
    });
  }

  firebaseStorageAPI.use((req, res, next) => {
    if (!emulator.rules) {
      EmulatorLogger.forEmulator(Emulators.STORAGE).log(
        "WARN",
        "Permission denied because no Storage ruleset is currently loaded, check your rules for syntax errors."
      );
      return res.status(403).json({
        error: {
          code: 403,
          message: "Permission denied. Storage Emulator has no loaded ruleset.",
        },
      });
    }

    next();
  });

  // Automatically create a bucket for any route which uses a bucket
  firebaseStorageAPI.use(/.*\/b\/(.+?)\/.*/, (req, res, next) => {
    storageLayer.createBucket(req.params[0]);
    next();
  });

  firebaseStorageAPI.get("/b/:bucketId/o/:objectId", async (req, res) => {
    let metadata: StoredFileMetadata;
    let data: Buffer;
    try {
      // Both object data and metadata get can use the same handler since they share auth logic.
      ({ metadata, data } = await storageLayer.handleGetObject({
        bucketId: req.params.bucketId,
        decodedObjectId: decodeURIComponent(req.params.objectId),
        authorization: req.header("authorization"),
        downloadToken: req.query.token?.toString(),
      }));
    } catch (err) {
      if (err instanceof NotFoundError) {
        return res.sendStatus(404);
      } else if (err instanceof ForbiddenError) {
        return res.sendStatus(403);
      }
      throw err;
    }

    if (!metadata!.downloadTokens.length) {
      metadata!.addDownloadToken();
    }

    // Object data request
    if (req.query.alt === "media") {
      const isGZipped = metadata.contentEncoding === "gzip";
      if (isGZipped) {
        data = gunzipSync(data);
      }
      res.setHeader("Accept-Ranges", "bytes");
      res.setHeader("Content-Type", metadata.contentType);
      setObjectHeaders(res, metadata, { "Content-Encoding": isGZipped ? "identity" : undefined });

      const byteRange = [...(req.header("range") || "").split("bytes="), "", ""];
      const [rangeStart, rangeEnd] = byteRange[1].split("-");
      if (rangeStart) {
        const range = {
          start: parseInt(rangeStart),
          end: rangeEnd ? parseInt(rangeEnd) : data.byteLength,
        };
        res.setHeader("Content-Range", `bytes ${range.start}-${range.end - 1}/${data.byteLength}`);
        return res.status(206).end(data.slice(range.start, range.end));
      }
      return res.end(data);
    }

    // Object metadata request
    return res.json(new OutgoingFirebaseMetadata(metadata));
  });

  const handleMetadataUpdate = async (req: Request, res: Response) => {
    const md = storageLayer.getMetadata(req.params.bucketId, req.params.objectId);

    if (!md) {
      res.sendStatus(404);
      return;
    }

    const decodedObjectId = decodeURIComponent(req.params.objectId);
    const operationPath = ["b", req.params.bucketId, "o", decodedObjectId].join("/");

    if (
      !(await isPermitted({
        ruleset: emulator.rules,
        method: RulesetOperationMethod.UPDATE,
        path: operationPath,
        authorization: req.header("authorization"),
        file: {
          before: md.asRulesResource(),
          after: md.asRulesResource(req.body), // TODO
        },
      }))
    ) {
      return res.status(403).json({
        error: {
          code: 403,
          message: `Permission denied. No WRITE permission.`,
        },
      });
    }

    md.update(req.body);

    setObjectHeaders(res, md);
    const outgoingMetadata = new OutgoingFirebaseMetadata(md);
    res.json(outgoingMetadata);
    return;
  };

  // list object handler
  firebaseStorageAPI.get("/b/:bucketId/o", async (req, res) => {
    let maxRes = undefined;
    if (req.query.maxResults) {
      maxRes = +req.query.maxResults.toString();
    }
    const delimiter = req.query.delimiter ? req.query.delimiter.toString() : "/";
    const pageToken = req.query.pageToken ? req.query.pageToken.toString() : undefined;
    const prefix = req.query.prefix ? req.query.prefix.toString() : "";

    const operationPath = ["b", req.params.bucketId, "o", prefix].join("/");

    if (
      !(await isPermitted({
        ruleset: emulator.rules,
        method: RulesetOperationMethod.LIST,
        path: operationPath,
        file: {},
        authorization: req.header("authorization"),
      }))
    ) {
      return res.status(403).json({
        error: {
          code: 403,
          message: `Permission denied. No LIST permission.`,
        },
      });
    }

    res.json(
      storageLayer.listItemsAndPrefixes(req.params.bucketId, prefix, delimiter, pageToken, maxRes)
    );
  });

  const reqBodyToBuffer = async (req: Request) => {
    if (req.body instanceof Buffer) {
      return Buffer.from(req.body);
    }
    const bufs: Buffer[] = [];
    req.on("data", (data) => {
      bufs.push(data);
    });
    await new Promise<void>((resolve) => {
      req.on("end", () => {
        resolve();
      });
    });
    return Buffer.concat(bufs);
  };

  const handleUpload = async (req: Request, res: Response) => {
    if (req.query.create_token || req.query.delete_token) {
      const decodedObjectId = decodeURIComponent(req.params.objectId);
      const operationPath = ["b", req.params.bucketId, "o", decodedObjectId].join("/");

      const mdBefore = storageLayer.getMetadata(req.params.bucketId, req.params.objectId);

      if (
        !(await isPermitted({
          ruleset: emulator.rules,
          method: RulesetOperationMethod.UPDATE,
          path: operationPath,
          authorization: req.header("authorization"),
          file: {
            before: mdBefore?.asRulesResource(),
            // TODO: before and after w/ metadata change
          },
        }))
      ) {
        return res.status(403).json({
          error: {
            code: 403,
            message: `Permission denied. No WRITE permission.`,
          },
        });
      }

      if (!mdBefore) {
        return res.status(404).json({
          error: {
            code: 404,
            message: `Request object can not be found`,
          },
        });
      }

      const createTokenParam = req.query["create_token"];
      const deleteTokenParam = req.query["delete_token"];
      let md: StoredFileMetadata | undefined;

      if (createTokenParam) {
        if (createTokenParam !== "true") {
          res.sendStatus(400);
          return;
        }
        md = storageLayer.addDownloadToken(req.params.bucketId, req.params.objectId);
      } else if (deleteTokenParam) {
        md = storageLayer.deleteDownloadToken(
          req.params.bucketId,
          req.params.objectId,
          deleteTokenParam.toString()
        );
      }

      if (!md) {
        res.sendStatus(404);
        return;
      }

      setObjectHeaders(res, md);
      return res.json(new OutgoingFirebaseMetadata(md));
    }

    if (!req.query.name) {
      res.sendStatus(400);
      return;
    }

    const name = req.query.name.toString();
    const uploadType = req.header("x-goog-upload-protocol");

    if (uploadType === "multipart") {
      const contentTypeHeader = req.header("content-type");
      if (!contentTypeHeader) {
        return res.sendStatus(400);
      }

      let metadataRaw: string;
      let dataRaw: Buffer;
      try {
        ({ metadataRaw, dataRaw } = parseObjectUploadMultipartRequest(
          contentTypeHeader!,
          await reqBodyToBuffer(req)
        ));
      } catch (err) {
        if (err instanceof Error) {
          return res.status(400).json({
            error: {
              code: 400,
              message: err.toString(),
            },
          });
        }
        throw err;
      }
      const metadata = JSON.parse(metadataRaw)!;
      const md = storageLayer.oneShotUpload(
        req.params.bucketId,
        name,
        metadata.contentType!,
        metadata,
        dataRaw
      );

      if (!md) {
        res.sendStatus(400);
        return;
      }

      const operationPath = ["b", req.params.bucketId, "o", name].join("/");

      if (
        !(await isPermitted({
          ruleset: emulator.rules,
          // TODO: This will be either create or update
          method: RulesetOperationMethod.CREATE,
          path: operationPath,
          authorization: req.header("authorization"),
          file: {
            after: md?.asRulesResource(),
          },
        }))
      ) {
        storageLayer.deleteFile(md?.bucket, md?.name);
        return res.status(403).json({
          error: {
            code: 403,
            message: `Permission denied. No WRITE permission.`,
          },
        });
      }

      if (md.downloadTokens.length === 0) {
        md.addDownloadToken();
      }

      res.json(new OutgoingFirebaseMetadata(md));
      return;
    } else {
      const operationPath = ["b", req.params.bucketId, "o", name].join("/");
      const uploadCommand = req.header("x-goog-upload-command");
      if (!uploadCommand) {
        res.sendStatus(400);
        return;
      }

      if (uploadCommand === "start") {
        let objectContentType =
          req.header("x-goog-upload-header-content-type") ||
          req.header("x-goog-upload-content-type");
        if (!objectContentType) {
          const mimeTypeFromName = mime.getType(name);
          if (!mimeTypeFromName) {
            objectContentType = "application/octet-stream";
          } else {
            objectContentType = mimeTypeFromName;
          }
        }

        const upload = storageLayer.startUpload(
          req.params.bucketId,
          name,
          objectContentType,
          req.body,
          // Store auth header for use in the finalize request
          req.header("authorization")
        );

        storageLayer.uploadBytes(upload.uploadId, Buffer.alloc(0));

        const emulatorInfo = EmulatorRegistry.getInfo(Emulators.STORAGE);

        res.header("x-goog-upload-chunk-granularity", "10000");
        res.header("x-goog-upload-control-url", "");
        res.header("x-goog-upload-status", "active");
        res.header(
          "x-goog-upload-url",
          `http://${req.hostname}:${emulatorInfo?.port}/v0/b/${req.params.bucketId}/o?name=${req.query.name}&upload_id=${upload.uploadId}&upload_protocol=resumable`
        );
        res.header("x-gupload-uploadid", upload.uploadId);

        res.status(200).send();
        return;
      }

      if (!req.query.upload_id) {
        res.sendStatus(400);
        return;
      }

      const uploadId = req.query.upload_id.toString();
      if (uploadCommand === "query") {
        const upload = storageLayer.queryUpload(uploadId);
        if (!upload) {
          res.sendStatus(400);
          return;
        }

        res.header("X-Goog-Upload-Size-Received", upload.currentBytesUploaded.toString());
        res.sendStatus(200);
        return;
      }

      if (uploadCommand === "cancel") {
        const upload = storageLayer.queryUpload(uploadId);
        if (upload) {
          const cancelled = storageLayer.cancelUpload(upload);
          res.sendStatus(cancelled ? 200 : 400);
        } else {
          res.sendStatus(404);
        }
        return;
      }

      let upload;
      if (uploadCommand.includes("upload")) {
        upload = storageLayer.uploadBytes(uploadId, await reqBodyToBuffer(req));

        if (!upload) {
          res.sendStatus(400);
          return;
        }

        res.header("x-goog-upload-status", "active");
        res.header("x-gupload-uploadid", upload.uploadId);
      }

      if (uploadCommand.includes("finalize")) {
        upload = storageLayer.queryUpload(uploadId);
        if (!upload) {
          res.sendStatus(400);
          return;
        }

        // For resumable uploads, we check auth on finalization in case of byte-dependant rules
        if (
          !(await isPermitted({
            ruleset: emulator.rules,
            // TODO This will be either create or update
            method: RulesetOperationMethod.CREATE,
            path: operationPath,
            authorization: upload.authorization,
            file: {
              after: storageLayer.createMetadata(upload).asRulesResource(),
            },
          }))
        ) {
          storageLayer.deleteFile(upload.bucketId, name);
          return res.status(403).json({
            error: {
              code: 403,
              message: `Permission denied. No WRITE permission.`,
            },
          });
        }

        res.header("x-goog-upload-status", "final");
        const uploadedFile = storageLayer.finalizeUpload(upload);

        const md = uploadedFile.metadata;
        if (md.downloadTokens.length === 0) {
          md.addDownloadToken();
        }

        res.json(new OutgoingFirebaseMetadata(uploadedFile.metadata));
      } else if (!upload) {
        res.sendStatus(400);
        return;
      } else {
        res.sendStatus(200);
      }
    }
  };

  // update metata handler
  firebaseStorageAPI.patch("/b/:bucketId/o/:objectId", handleMetadataUpdate);
  firebaseStorageAPI.put("/b/:bucketId/o/:objectId?", async (req, res) => {
    switch (req.header("x-http-method-override")?.toLowerCase()) {
      case "patch":
        return handleMetadataUpdate(req, res);
      default:
        return handleUpload(req, res);
    }
  });
  firebaseStorageAPI.post("/b/:bucketId/o/:objectId?", handleUpload);

  firebaseStorageAPI.delete("/b/:bucketId/o/:objectId", async (req, res) => {
    const decodedObjectId = decodeURIComponent(req.params.objectId);
    const operationPath = ["b", req.params.bucketId, "o", decodedObjectId].join("/");
    const md = storageLayer.getMetadata(req.params.bucketId, decodedObjectId);

    const rulesFiles: { before?: RulesResourceMetadata } = {};

    if (md) {
      rulesFiles.before = md.asRulesResource();
    }

    if (
      !(await isPermitted({
        ruleset: emulator.rules,
        method: RulesetOperationMethod.DELETE,
        path: operationPath,
        authorization: req.header("authorization"),
        file: rulesFiles,
      }))
    ) {
      return res.status(403).json({
        error: {
          code: 403,
          message: `Permission denied. No WRITE permission.`,
        },
      });
    }

    if (!md) {
      res.sendStatus(404);
      return;
    }

    storageLayer.deleteFile(req.params.bucketId, req.params.objectId);
    res.sendStatus(200);
  });

  firebaseStorageAPI.get("/", (req, res) => {
    res.json({ emulator: "storage" });
  });

  return firebaseStorageAPI;
}

function setObjectHeaders(
  res: Response,
  metadata: StoredFileMetadata,
  headerOverride: {
    "Content-Encoding": string | undefined;
  } = { "Content-Encoding": undefined }
): void {
  res.setHeader("Content-Disposition", metadata.contentDisposition);

  if (headerOverride["Content-Encoding"]) {
    res.setHeader("Content-Encoding", headerOverride["Content-Encoding"]);
  } else {
    res.setHeader("Content-Encoding", metadata.contentEncoding);
  }

  if (metadata.cacheControl) {
    res.setHeader("Cache-Control", metadata.cacheControl);
  }

  if (metadata.contentLanguage) {
    res.setHeader("Content-Language", metadata.contentLanguage);
  }
}<|MERGE_RESOLUTION|>--- conflicted
+++ resolved
@@ -7,51 +7,9 @@
 import { StorageEmulator } from "../index";
 import { EmulatorRegistry } from "../../registry";
 import { RulesetOperationMethod } from "../rules/types";
-<<<<<<< HEAD
 import { isPermitted } from "../rules/utils";
 import { NotFoundError, ForbiddenError } from "../errors";
-=======
 import { parseObjectUploadMultipartRequest } from "../multipart";
-
-async function isPermitted(opts: {
-  ruleset?: StorageRulesetInstance;
-  file: {
-    before?: RulesResourceMetadata;
-    after?: RulesResourceMetadata;
-  };
-  path: string;
-  method: RulesetOperationMethod;
-  authorization?: string;
-}): Promise<boolean> {
-  if (!opts.ruleset) {
-    EmulatorLogger.forEmulator(Emulators.STORAGE).log(
-      "WARN",
-      `Can not process SDK request with no loaded ruleset`
-    );
-    return false;
-  }
-
-  // Skip auth for UI
-  if (["Bearer owner", "Firebase owner"].includes(opts.authorization || "")) {
-    return true;
-  }
-
-  const { permitted, issues } = await opts.ruleset.verify({
-    method: opts.method,
-    path: opts.path,
-    file: opts.file,
-    token: opts.authorization ? opts.authorization.split(" ")[1] : undefined,
-  });
-
-  if (issues.exist()) {
-    issues.all.forEach((warningOrError) => {
-      EmulatorLogger.forEmulator(Emulators.STORAGE).log("WARN", warningOrError);
-    });
-  }
-
-  return !!permitted;
-}
->>>>>>> 2cb49eae
 
 /**
  * @param emulator
