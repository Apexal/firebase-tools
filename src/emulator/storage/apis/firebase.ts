--- conflicted
+++ resolved
@@ -9,10 +9,7 @@
 import { NotFoundError, ForbiddenError } from "../errors";
 import { NotCancellableError, Upload, UploadNotActiveError } from "../upload";
 import { ListResponse } from "../list";
-<<<<<<< HEAD
 import { reqBodyToBuffer } from "./request";
-=======
->>>>>>> 528b2939
 
 /**
  * @param emulator
@@ -159,7 +156,6 @@
         pageToken: req.query.pageToken?.toString(),
         maxResults: maxResults ? +maxResults : undefined,
         authorization: req.header("authorization"),
-<<<<<<< HEAD
       });
     } catch (err) {
       if (err instanceof ForbiddenError) {
@@ -174,38 +170,6 @@
     }
     return res.json(response);
   });
-=======
-      });
-    } catch (err) {
-      if (err instanceof ForbiddenError) {
-        return res.status(403).json({
-          error: {
-            code: 403,
-            message: `Permission denied. No LIST permission.`,
-          },
-        });
-      }
-      throw err;
-    }
-    return res.json(response);
-  });
-
-  const reqBodyToBuffer = async (req: Request): Promise<Buffer> => {
-    if (req.body instanceof Buffer) {
-      return Buffer.from(req.body);
-    }
-    const bufs: Buffer[] = [];
-    req.on("data", (data) => {
-      bufs.push(data);
-    });
-    await new Promise<void>((resolve) => {
-      req.on("end", () => {
-        resolve();
-      });
-    });
-    return Buffer.concat(bufs);
-  };
->>>>>>> 528b2939
 
   const handleUpload = async (req: Request, res: Response) => {
     if (!req.query.name) {
@@ -382,11 +346,7 @@
     return res.sendStatus(400);
   };
 
-<<<<<<< HEAD
-  const handleTokenRequest = async (req: Request, res: Response) => {
-=======
   const handleTokenRequest = (req: Request, res: Response) => {
->>>>>>> 528b2939
     if (!req.query.create_token && !req.query.delete_token) {
       return res.sendStatus(400);
     }
@@ -399,11 +359,7 @@
         return res.sendStatus(400);
       }
       try {
-<<<<<<< HEAD
-        metadata = await storageLayer.handleCreateDownloadToken({
-=======
         metadata = storageLayer.handleCreateDownloadToken({
->>>>>>> 528b2939
           bucketId,
           decodedObjectId,
           authorization,
@@ -425,11 +381,7 @@
     } else {
       // delete download token
       try {
-<<<<<<< HEAD
-        metadata = await storageLayer.handleDeleteDownloadToken({
-=======
         metadata = storageLayer.handleDeleteDownloadToken({
->>>>>>> 528b2939
           bucketId,
           decodedObjectId,
           token: req.query["delete_token"]?.toString() ?? "",
@@ -494,11 +446,7 @@
       case "patch":
         return handleMetadataUpdate(req, res);
       default:
-<<<<<<< HEAD
-        return await handleObjectPostRequest(req, res);
-=======
         return handleObjectPostRequest(req, res);
->>>>>>> 528b2939
     }
   });
 
