--- conflicted
+++ resolved
@@ -18,7 +18,7 @@
 import { RulesetOperationMethod } from "./rules/types";
 import { AdminCredentialValidator, RulesValidator } from "./rules/utils";
 import { Persistence } from "./persistence";
-import { Upload } from "./upload";
+import { Upload, UploadStatus } from "./upload";
 
 interface BucketsList {
   buckets: {
@@ -86,12 +86,6 @@
   maxResults?: number;
   authorization?: string;
 };
-<<<<<<< HEAD
-
-/**  Response object for {@link StorageLayer#handleListObjects}. */
-export type ListObjectsResponse = {
-  result: ListResponse;
-};
 
 /**  Parsed request object for {@link StorageLayer#handleCreateDownloadToken}. */
 export type CreateDownloadTokenRequest = {
@@ -108,8 +102,6 @@
   authorization?: string;
 };
 
-=======
->>>>>>> 3e7fac9a
 export class StorageLayer {
   private _files!: Map<string, StoredFile>;
   private _buckets!: Map<string, CloudStorageBucketMetadata>;
@@ -161,19 +153,11 @@
 
     let authorized = skipAuth;
     // If a valid download token is present, skip Firebase Rules auth. Mainly used by the js sdk.
-<<<<<<< HEAD
-    if (!authorized) {
-      authorized = (metadata?.downloadTokens || []).includes(request.downloadToken ?? "");
-    }
-    if (!authorized) {
-      authorized = await this._rulesValidator.validate(
-=======
     const hasValidDownloadToken = (metadata?.downloadTokens || []).includes(
       request.downloadToken ?? ""
     );
     if (!authorized || hasValidDownloadToken) {
-      authorized = await this._validator.validate(
->>>>>>> 3e7fac9a
+      authorized = await this._rulesValidator.validate(
         ["b", request.bucketId, "o", request.decodedObjectId].join("/"),
         RulesetOperationMethod.GET,
         { before: metadata?.asRulesResource() },
