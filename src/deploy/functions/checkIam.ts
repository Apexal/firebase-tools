import { bold } from "cli-color";

import { logger } from "../../logger";
import { getEndpointFilters, endpointMatchesAnyFilter } from "./functionsDeployHelper";
import { FirebaseError } from "../../error";
import { Options } from "../../options";
<<<<<<< HEAD
import { flatten } from "../../functional";
=======
import { flattenArray } from "../../functional";
>>>>>>> 35dd3a9b
import * as iam from "../../gcp/iam";
import * as args from "./args";
import * as backend from "./backend";
import { track } from "../../track";
import * as utils from "../../utils";

import { getIamPolicy, setIamPolicy } from "../../gcp/resourceManager";
import { Service, serviceForEndpoint } from "./services";

const PERMISSION = "cloudfunctions.functions.setIamPolicy";
export const SERVICE_ACCOUNT_TOKEN_CREATOR_ROLE = "roles/iam.serviceAccountTokenCreator";
export const RUN_INVOKER_ROLE = "roles/run.invoker";
export const EVENTARC_EVENT_RECEIVER_ROLE = "roles/eventarc.eventReceiver";
export const EVENTARC_SERVICE_AGENT_ROLE = "roles/eventarc.serviceAgent";

/**
 * Checks to see if the authenticated account has `iam.serviceAccounts.actAs` permissions
 * on a specified project (required for functions deployments).
 * @param projectId The project ID to check.
 */
export async function checkServiceAccountIam(projectId: string): Promise<void> {
  const saEmail = `${projectId}@appspot.gserviceaccount.com`;
  let passed = false;
  try {
    const iamResult = await iam.testResourceIamPermissions(
      "https://iam.googleapis.com",
      "v1",
      `projects/${projectId}/serviceAccounts/${saEmail}`,
      ["iam.serviceAccounts.actAs"]
    );
    passed = iamResult.passed;
  } catch (err: any) {
    logger.debug("[functions] service account IAM check errored, deploy may fail:", err);
    // we want to fail this check open and not rethrow since it's informational only
    return;
  }

  if (!passed) {
    throw new FirebaseError(
      `Missing permissions required for functions deploy. You must have permission ${bold(
        "iam.serviceAccounts.ActAs"
      )} on service account ${bold(saEmail)}.\n\n` +
        `To address this error, ask a project Owner to assign your account the "Service Account User" role from this URL:\n\n` +
        `https://console.cloud.google.com/iam-admin/iam?project=${projectId}`
    );
  }
}

/**
 * Checks a functions deployment for HTTP function creation, and tests IAM
 * permissions accordingly.
 *
 * @param context The deploy context.
 * @param options The command-wide options object.
 * @param payload The deploy payload.
 */
export async function checkHttpIam(
  context: args.Context,
  options: Options,
  payload: args.Payload
): Promise<void> {
  if (!payload.functions) {
    return;
  }
  const filters = context.filters || getEndpointFilters(options);
  const wantBackends = Object.values(payload.functions).map(({ wantBackend }) => wantBackend);
<<<<<<< HEAD
  const httpEndpoints = [
    ...flatten<backend.Endpoint>(wantBackends.map((b) => backend.allEndpoints(b))),
  ]
=======
  const httpEndpoints = [...flattenArray(wantBackends.map((b) => backend.allEndpoints(b)))]
>>>>>>> 35dd3a9b
    .filter(backend.isHttpsTriggered)
    .filter((f) => endpointMatchesAnyFilter(f, filters));

  const existing = await backend.existingBackend(context);
  const newHttpsEndpoints = httpEndpoints.filter(backend.missingEndpoint(existing));

  if (newHttpsEndpoints.length === 0) {
    return;
  }

  logger.debug(
    "[functions] found",
    newHttpsEndpoints.length,
    "new HTTP functions, testing setIamPolicy permission..."
  );

  let passed = true;
  try {
    const iamResult = await iam.testIamPermissions(context.projectId, [PERMISSION]);
    passed = iamResult.passed;
  } catch (e: any) {
    logger.debug(
      "[functions] failed http create setIamPolicy permission check. deploy may fail:",
      e
    );
    // fail open since this is an informational check
    return;
  }

  if (!passed) {
    void track("Error (User)", "deploy:functions:http_create_missing_iam");
    throw new FirebaseError(
      `Missing required permission on project ${bold(
        context.projectId
      )} to deploy new HTTPS functions. The permission ${bold(
        PERMISSION
      )} is required to deploy the following functions:\n\n- ` +
        newHttpsEndpoints.map((func) => func.id).join("\n- ") +
        `\n\nTo address this error, please ask a project Owner to assign your account the "Cloud Functions Admin" role at the following URL:\n\nhttps://console.cloud.google.com/iam-admin/iam?project=${context.projectId}`
    );
  }
  logger.debug("[functions] found setIamPolicy permission, proceeding with deploy");
}

/** Callback reducer function */
function reduceEventsToServices(services: Array<Service>, endpoint: backend.Endpoint) {
  const service = serviceForEndpoint(endpoint);
  if (service.requiredProjectBindings && !services.find((s) => s.name === service.name)) {
    services.push(service);
  }
  return services;
}

/**
 * Returns the IAM bindings that grants the role to the service account
 * @param existingPolicy the project level IAM policy
 * @param serviceAccount the IAM service account
 * @param role the role you want to grant
<<<<<<< HEAD
 * @return
=======
 * @return the correct IAM binding
>>>>>>> 35dd3a9b
 */
export function obtainBinding(
  existingPolicy: iam.Policy,
  serviceAccount: string,
  role: string
): iam.Binding {
  let binding = existingPolicy.bindings.find((b) => b.role === role);
  if (!binding) {
    binding = {
      role,
      members: [],
    };
  }
  if (!binding.members.find((m) => m === serviceAccount)) {
    binding.members.push(serviceAccount);
  }
  return binding;
}

/**
 * Finds the required project level IAM bindings for the Pub/Sub service agent.
 * If the user enabled Pub/Sub on or before April 8, 2021, then we must enable the token creator role.
 * @param projectNumber project number
 * @param existingPolicy the project level IAM policy
 */
export function obtainPubSubServiceAgentBindings(
  projectNumber: string,
  existingPolicy: iam.Policy
): iam.Binding[] {
  const pubsubServiceAgent = `serviceAccount:service-${projectNumber}@gcp-sa-pubsub.iam.gserviceaccount.com`;
  return [obtainBinding(existingPolicy, pubsubServiceAgent, SERVICE_ACCOUNT_TOKEN_CREATOR_ROLE)];
}

/**
 * Finds the required project level IAM bindings for the default compute service agent.
 * Before a user creates an EventArc trigger, this agent must be granted the invoker and event receiver roles.
 * @param projectNumber project number
 * @param existingPolicy the project level IAM policy
 */
export function obtainDefaultComputeServiceAgentBindings(
  projectNumber: string,
  existingPolicy: iam.Policy
): iam.Binding[] {
  const defaultComputeServiceAgent = `serviceAccount:${projectNumber}-compute@developer.gserviceaccount.com`;
  const invokerBinding = obtainBinding(
    existingPolicy,
    defaultComputeServiceAgent,
    RUN_INVOKER_ROLE
  );
  const eventReceiverBinding = obtainBinding(
    existingPolicy,
    defaultComputeServiceAgent,
    EVENTARC_EVENT_RECEIVER_ROLE
  );
  return [invokerBinding, eventReceiverBinding];
}

/**
 * Finds the required project level IAM bindings for the eventarc service agent.
 * If a user enables eventarc for the first time, this grant can take a while to propagate and deployment will fail.
 * @param projectNumber project number
 * @param existingPolicy the project level IAM policy
 */
export function obtainEventarcServiceAgentBindings(
  projectNumber: string,
  existingPolicy: iam.Policy
): iam.Binding[] {
  const eventarcServiceAgent = `serviceAccount:service-${projectNumber}@gcp-sa-eventarc.iam.gserviceaccount.com`;
  return [obtainBinding(existingPolicy, eventarcServiceAgent, EVENTARC_SERVICE_AGENT_ROLE)];
}

/** Helper to merge all required bindings into the IAM policy */
export function mergeBindings(policy: iam.Policy, allRequiredBindings: iam.Binding[][]) {
  for (const requiredBindings of allRequiredBindings) {
    if (requiredBindings.length === 0) {
      continue;
    }
    for (const requiredBinding of requiredBindings) {
      const ndx = policy.bindings.findIndex(
        (policyBinding) => policyBinding.role === requiredBinding.role
      );
      if (ndx === -1) {
        policy.bindings.push(requiredBinding);
        continue;
      }
      requiredBinding.members.forEach((updatedMember) => {
        if (!policy.bindings[ndx].members.find((member) => member === updatedMember)) {
          policy.bindings[ndx].members.push(updatedMember);
        }
      });
    }
  }
}

/**
 * Checks and sets the roles for specific resource service agents
 * @param projectNumber project number
 * @param want backend that we want to deploy
 * @param have backend that we have currently deployed
 */
export async function ensureServiceAgentRoles(
  projectNumber: string,
  want: backend.Backend,
  have: backend.Backend
): Promise<void> {
  // find new services
  const wantServices = backend.allEndpoints(want).reduce(reduceEventsToServices, []);
  const haveServices = backend.allEndpoints(have).reduce(reduceEventsToServices, []);
  const newServices = wantServices.filter(
    (wantS) => !haveServices.find((haveS) => wantS.name === haveS.name)
  );
  if (newServices.length === 0) {
    return;
  }
  // get the full project iam policy
  let policy: iam.Policy;
  try {
    policy = await getIamPolicy(projectNumber);
  } catch (err: any) {
    utils.logLabeledBullet(
      "functions",
      "Could not verify the necessary IAM configuration for the following newly-integrated services: " +
        `${newServices.map((service) => service.api).join(", ")}` +
        ". Deployment may fail.",
      "warn"
    );
    return;
  }
  // run in parallel all the missingProjectBindings jobs
  const findRequiredBindings: Array<Promise<Array<iam.Binding>>> = [];
  newServices.forEach((service) =>
    findRequiredBindings.push(service.requiredProjectBindings!(projectNumber, policy))
  );
  const allRequiredBindings = await Promise.all(findRequiredBindings);
  if (haveServices.length === 0) {
    allRequiredBindings.push(obtainPubSubServiceAgentBindings(projectNumber, policy));
    allRequiredBindings.push(obtainDefaultComputeServiceAgentBindings(projectNumber, policy));
    allRequiredBindings.push(obtainEventarcServiceAgentBindings(projectNumber, policy));
  }
  if (!allRequiredBindings.find((bindings) => bindings.length > 0)) {
    return;
  }
  mergeBindings(policy, allRequiredBindings);
  // set the updated policy
  try {
    await setIamPolicy(projectNumber, policy, "bindings");
  } catch (err: any) {
    throw new FirebaseError(
      "We failed to modify the IAM policy for the project. The functions " +
        "deployment requires specific roles to be granted to service agents," +
        " otherwise the deployment will fail.",
      { original: err }
    );
  }
}<|MERGE_RESOLUTION|>--- conflicted
+++ resolved
@@ -4,11 +4,7 @@
 import { getEndpointFilters, endpointMatchesAnyFilter } from "./functionsDeployHelper";
 import { FirebaseError } from "../../error";
 import { Options } from "../../options";
-<<<<<<< HEAD
-import { flatten } from "../../functional";
-=======
 import { flattenArray } from "../../functional";
->>>>>>> 35dd3a9b
 import * as iam from "../../gcp/iam";
 import * as args from "./args";
 import * as backend from "./backend";
@@ -75,13 +71,7 @@
   }
   const filters = context.filters || getEndpointFilters(options);
   const wantBackends = Object.values(payload.functions).map(({ wantBackend }) => wantBackend);
-<<<<<<< HEAD
-  const httpEndpoints = [
-    ...flatten<backend.Endpoint>(wantBackends.map((b) => backend.allEndpoints(b))),
-  ]
-=======
   const httpEndpoints = [...flattenArray(wantBackends.map((b) => backend.allEndpoints(b)))]
->>>>>>> 35dd3a9b
     .filter(backend.isHttpsTriggered)
     .filter((f) => endpointMatchesAnyFilter(f, filters));
 
@@ -140,11 +130,7 @@
  * @param existingPolicy the project level IAM policy
  * @param serviceAccount the IAM service account
  * @param role the role you want to grant
-<<<<<<< HEAD
- * @return
-=======
  * @return the correct IAM binding
->>>>>>> 35dd3a9b
  */
 export function obtainBinding(
   existingPolicy: iam.Policy,
